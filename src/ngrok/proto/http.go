--- conflicted
+++ resolved
@@ -81,15 +81,11 @@
 			tee.Warn("Failed to extract request body: %v", err)
 		}
 
-<<<<<<< HEAD
-		txn := &HttpTxn{Start: time.Now(), ConnUserCtx: connCtx}
-=======
 		// golang's ReadRequest/DumpRequestOut is broken. Fix up the request so it works later
 		req.URL.Scheme = "http"
 		req.URL.Host = req.Host
 
-		txn := &HttpTxn{Start: time.Now()}
->>>>>>> 83af364b
+		txn := &HttpTxn{Start: time.Now(), ConnUserCtx: connCtx}
 		txn.Req = &HttpRequest{Request: req}
 		txn.Req.BodyBytes, txn.Req.Body, err = extractBody(req.Body)
 

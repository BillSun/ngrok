--- conflicted
+++ resolved
@@ -66,6 +66,10 @@
 		vhost = vhost[0 : len(vhost)-len(defaultPortSuffix)]
 	}
 
+	// Canonicalize by always using lower-case
+	vhost = strings.ToLower(vhost)
+	t.url = strings.ToLower(t.url)
+
 	// Register for specific hostname
 	hostname := strings.TrimSpace(t.regMsg.Hostname)
 	if hostname != "" {
@@ -88,7 +92,7 @@
 	return
 }
 
-// Create a new tunnel from aregistration message received
+// Create a new tunnel from a registration message received
 // on a control channel
 func NewTunnel(m *msg.RegMsg, ctl *Control) (t *Tunnel, err error) {
 	t = &Tunnel{
@@ -150,29 +154,9 @@
 			return
 		}
 
-<<<<<<< HEAD
 	case "https":
 		if err = registerVhost(t, "https", opts.httpsPort); err != nil {
 			return
-=======
-		vhost = strings.ToLower(vhost)
-		t.url = strings.ToLower(t.url)
-
-		if t.url != "" {
-			if err := tunnels.Register(t.url, t); err != nil {
-				failReg(err)
-				return
-			}
-		} else {
-			t.url, err = tunnels.RegisterRepeat(func() string {
-				return fmt.Sprintf("http://%x.%s", rand.Int31(), vhost)
-			}, t)
-
-			if err != nil {
-				failReg(err)
-				return
-			}
->>>>>>> 83af364b
 		}
 	}
 

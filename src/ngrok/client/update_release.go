// +build release autoupdate

package client

import (
	update "github.com/inconshreveable/go-update"
	"net/http"
	"net/url"
	"ngrok/client/mvc"
	"ngrok/log"
	"ngrok/version"
	"runtime"
	"time"
)

const (
	updateEndpoint = "https://dl.ngrok.com/update"
	checkEndpoint  = "https://dl.ngrok.com/update/check"
)

<<<<<<< HEAD
func autoUpdate(ctl mvc.Controller, token string) {
	update := func() (updateSuccessful bool) {
		params := make(url.Values)
		params.Add("version", version.MajorMinor())
		params.Add("os", runtime.GOOS)
		params.Add("arch", runtime.GOARCH)

		download := update.NewDownload()
		downloadComplete := make(chan int)
		ctl.Go(func() {
			for {
				select {
				case progress, ok := <-download.Progress:
					if !ok {
						close(downloadComplete)
						return
					} else if progress == 100 {
						s.update = mvc.UpdateInstalling
						ctl.Update(s)
						close(downloadComplete)
						return
					} else {
						if progress%25 == 0 {
							log.Info("Downloading update %d%% complete", progress)
						}
						s.update = mvc.UpdateStatus(progress)
						ctl.Update(s)
					}
=======
func progressWatcher(s *State, ctl *ui.Controller, progress chan int, complete chan int) {
	for {
		select {
		case pct, ok := <-progress:
			if !ok {
				close(complete)
				return
			} else if pct == 100 {
				s.update = ui.UpdateInstalling
				ctl.Update(s)
				close(complete)
				return
			} else {
				if pct%25 == 0 {
					log.Info("Downloading update %d%% complete", pct)
>>>>>>> 83af364b
				}
				s.update = ui.UpdateStatus(pct)
				ctl.Update(s)
			}
<<<<<<< HEAD
		})
=======
		}
	}
}

func autoUpdate(s *State, ctl *ui.Controller, token string) {
	tryAgain := true

	params := make(url.Values)
	params.Add("version", version.MajorMinor())
	params.Add("os", runtime.GOOS)
	params.Add("arch", runtime.GOARCH)
	params.Add("user", token)
>>>>>>> 83af364b

	updateUrl := updateEndpoint + "?" + params.Encode()
	checkUrl := checkEndpoint + "?" + params.Encode()

	update := func() {
		log.Info("Checking for update")
		available, err := update.NewDownload(checkUrl).Check()
		if err != nil {
			log.Error("Error while checking for update: %v", err)
			return
		}

		if !available {
			log.Info("No update available")
			return
		}

		// stop trying after a single download attempt
		// XXX: improve this so the we can:
		// 1. safely update multiple times
		// 2. only retry after a network connection failure
		tryAgain = false

		download := update.NewDownload(updateUrl)
		downloadComplete := make(chan int)

		go progressWatcher(s, ctl, download.Progress, downloadComplete)

		log.Info("Trying to update . . .")
		err, errRecover := download.GetAndUpdate()
		<-downloadComplete

		if err != nil {
			// log error to console
			log.Error("Error while updating ngrok: %v", err)
<<<<<<< HEAD
			if download.Available {
				s.update = mvc.UpdateError
			} else {
				s.update = mvc.UpdateNone
=======

			if errRecover != nil {
				log.Error("Error while recovering from failed ngrok update, your binary may be missing: %v", errRecover.Error())
				params.Add("errorRecover", errRecover.Error())
>>>>>>> 83af364b
			}

			// log error to ngrok.com's servers for debugging purposes
			params.Add("error", err.Error())
			resp, reportErr := http.PostForm("https://dl.ngrok.com/update/error", params)
			if err != nil {
				log.Error("Error while reporting update error: %v, %v", err, reportErr)
			}
			resp.Body.Close()

			// tell the user to update manually
			s.update = ui.UpdateAvailable
		} else {
<<<<<<< HEAD
			if download.Available {
				log.Info("Marked update ready")
				s.update = mvc.UpdateReady
				updateSuccessful = true
			} else {
				log.Info("No update available at this time")
				s.update = mvc.UpdateNone
=======
			if !download.Available {
				// this is the way the server tells us to update manually
				log.Info("Server wants us to update manually")
				s.update = ui.UpdateAvailable
			} else {
				// tell the user the update is ready
				log.Info("Update ready!")
				s.update = ui.UpdateReady
>>>>>>> 83af364b
			}
		}

		ctl.Update(s)
		return
	}

	// try to update immediately and then at a set interval
	update()
	for _ = range time.Tick(updateCheckInterval) {
		if !tryAgain {
			break
		}
		update()
	}
}<|MERGE_RESOLUTION|>--- conflicted
+++ resolved
@@ -18,36 +18,6 @@
 	checkEndpoint  = "https://dl.ngrok.com/update/check"
 )
 
-<<<<<<< HEAD
-func autoUpdate(ctl mvc.Controller, token string) {
-	update := func() (updateSuccessful bool) {
-		params := make(url.Values)
-		params.Add("version", version.MajorMinor())
-		params.Add("os", runtime.GOOS)
-		params.Add("arch", runtime.GOARCH)
-
-		download := update.NewDownload()
-		downloadComplete := make(chan int)
-		ctl.Go(func() {
-			for {
-				select {
-				case progress, ok := <-download.Progress:
-					if !ok {
-						close(downloadComplete)
-						return
-					} else if progress == 100 {
-						s.update = mvc.UpdateInstalling
-						ctl.Update(s)
-						close(downloadComplete)
-						return
-					} else {
-						if progress%25 == 0 {
-							log.Info("Downloading update %d%% complete", progress)
-						}
-						s.update = mvc.UpdateStatus(progress)
-						ctl.Update(s)
-					}
-=======
 func progressWatcher(s *State, ctl *ui.Controller, progress chan int, complete chan int) {
 	for {
 		select {
@@ -63,14 +33,10 @@
 			} else {
 				if pct%25 == 0 {
 					log.Info("Downloading update %d%% complete", pct)
->>>>>>> 83af364b
 				}
 				s.update = ui.UpdateStatus(pct)
 				ctl.Update(s)
 			}
-<<<<<<< HEAD
-		})
-=======
 		}
 	}
 }
@@ -83,7 +49,6 @@
 	params.Add("os", runtime.GOOS)
 	params.Add("arch", runtime.GOARCH)
 	params.Add("user", token)
->>>>>>> 83af364b
 
 	updateUrl := updateEndpoint + "?" + params.Encode()
 	checkUrl := checkEndpoint + "?" + params.Encode()
@@ -119,17 +84,9 @@
 		if err != nil {
 			// log error to console
 			log.Error("Error while updating ngrok: %v", err)
-<<<<<<< HEAD
-			if download.Available {
-				s.update = mvc.UpdateError
-			} else {
-				s.update = mvc.UpdateNone
-=======
-
 			if errRecover != nil {
 				log.Error("Error while recovering from failed ngrok update, your binary may be missing: %v", errRecover.Error())
 				params.Add("errorRecover", errRecover.Error())
->>>>>>> 83af364b
 			}
 
 			// log error to ngrok.com's servers for debugging purposes
@@ -143,15 +100,6 @@
 			// tell the user to update manually
 			s.update = ui.UpdateAvailable
 		} else {
-<<<<<<< HEAD
-			if download.Available {
-				log.Info("Marked update ready")
-				s.update = mvc.UpdateReady
-				updateSuccessful = true
-			} else {
-				log.Info("No update available at this time")
-				s.update = mvc.UpdateNone
-=======
 			if !download.Available {
 				// this is the way the server tells us to update manually
 				log.Info("Server wants us to update manually")
@@ -160,7 +108,6 @@
 				// tell the user the update is ready
 				log.Info("Update ready!")
 				s.update = ui.UpdateReady
->>>>>>> 83af364b
 			}
 		}
 

--- conflicted
+++ resolved
@@ -226,22 +226,12 @@
 
 		r.ParseForm()
 		txnid := r.Form.Get("txnid")
-<<<<<<< HEAD
 		if txn, ok := whv.idToTxn[txnid]; ok {
-			bodyBytes, err := httputil.DumpRequestOut(txn.HttpTxn.Req.Request, true)
+			reqBytes, err := base64.StdEncoding.DecodeString(txn.Req.Raw)
 			if err != nil {
 				panic(err)
 			}
-			// XXX: pull the tunnel out of the transaction's user context
-			whv.ctl.PlayRequest(txn.ConnCtx.Tunnel, bodyBytes)
-=======
-		if txn, ok := h.idToTxn[txnid]; ok {
-			reqBytes, err := base64.StdEncoding.DecodeString(txn.Req.Raw)
-			if err != nil {
-				panic(err)
-			}
-			h.ctl.Cmds <- ui.CmdRequest{Payload: reqBytes}
->>>>>>> 83af364b
+			whv.ctl.PlayRequest(txn.ConnCtx.Tunnel, reqBytes)
 			w.Write([]byte(http.StatusText(200)))
 		} else {
 			http.Error(w, http.StatusText(400), 400)
